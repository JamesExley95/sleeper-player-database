--- conflicted
+++ resolved
@@ -40,7 +40,6 @@
     current_year = 2024
     years = [current_year]
     
-<<<<<<< HEAD
     # Debug: Check what functions are actually available
     print("Checking available nfl_data_py functions...")
     available_functions = [attr for attr in dir(nfl) if not attr.startswith('_')]
@@ -51,15 +50,12 @@
     if private_functions:
         print(f"Private import functions found: {private_functions}")
     
-=======
->>>>>>> d2c137f2
     datasets = {}
     
     try:
         print("Loading NFL datasets...")
         print(f"Target year: {current_year}")
         
-<<<<<<< HEAD
         # Core player data - try multiple API approaches
         print("  - Loading roster data...")
         try:
@@ -126,27 +122,7 @@
             raise Exception("No NFL data sources available - all import functions failed")
         
         print(f"Successfully loaded data from: {data_sources}")
-=======
-        # Core player data
-        print("  - Loading roster data...")
-        datasets['rosters'] = nfl.import_rosters(years)
-        print(f"    Rosters loaded: {len(datasets['rosters'])} records")
-        
-        print("  - Loading weekly stats...")
-        datasets['weekly'] = nfl.import_weekly_data(years)
-        print(f"    Weekly data loaded: {len(datasets['weekly'])} records")
-        
-        print("  - Loading seasonal stats...")  
-        datasets['seasonal'] = nfl.import_seasonal_data(years)
-        print(f"    Seasonal data loaded: {len(datasets['seasonal'])} records")
-        
-        print("  - Loading player IDs...")
-        datasets['ids'] = nfl.import_ids()
-        if datasets['ids'] is not None:
-            print(f"    Player IDs loaded: {len(datasets['ids'])} records")
-        else:
-            print("    Player IDs: None returned")
-            
+        
         # Advanced metrics (optional)
         print("  - Loading advanced stats...")
         try:
@@ -156,7 +132,6 @@
         except Exception as e:
             print(f"    Advanced stats unavailable: {e}")
             datasets['advanced'] = None
->>>>>>> d2c137f2
             
     except Exception as e:
         print(f"CRITICAL ERROR in data loading: {e}")
